--- conflicted
+++ resolved
@@ -1,33 +1,17 @@
 /* eslint-disable */
 /* HELPFUL functions to call */
 
-<<<<<<< HEAD
 function restRequest(requestType, data, callback = (r) => {
     console.log('Fetch Success', r);
-=======
-function restRequest(requestType, data, callback = () => {
-    console.log('do nothing')
->>>>>>> dcc17c6e
 }, endpoint = '/api/rest') {
     const requestData = requestType === 'GET' ?
         {method: requestType, headers: {'Content-Type': 'application/json'}} :
         {method: requestType, headers: {'Content-Type': 'application/json'}, body: JSON.stringify(data)}
 
     fetch(endpoint, requestData)
-<<<<<<< HEAD
         .then(response => response.text())
         .then(data => callback(data))
         .catch((error) => console.error(error));
-}
-
-function apiRequest(requestType, data, endpoint  = '/api/rest') {
-    const requestBody = requestType === 'GET' ?
-        { method: requestType, headers: { 'Content-Type': 'application/json' } } :
-        { method: requestType, headers: { 'Content-Type': 'application/json' }, body: JSON.stringify(data) }
-
-    return new Promise((resolve, reject) => {
-        fetch(endpoint, requestBody).then(response => response.ok ? resolve(response.text()) : reject(response.statusText));
-    });
 }
 
 function apiV2(requestType, endpoint, body = null) {
@@ -61,38 +45,6 @@
     })
 }
 
-=======
-        .then(response => {
-            if (!response.ok) {
-                throw Error(response.statusText)
-            }
-            return response.text()
-        })
-        .then(data => callback(data));
-}
-
-function apiV2(requestType, endpoint, body = null) {
-    let requestBody = { method: requestType, headers: { 'Content-Type': 'application/json' } };
-    if (requestType !== 'GET') requestBody.body = JSON.stringify(body);
-
-    return new Promise((resolve, reject) => {
-        fetch(endpoint, requestBody)
-            .then((response) => {
-                if (!response.ok) {
-                    reject(response.statusText);
-                }
-                return response.text();
-            })
-            .then((text) => {
-                try {
-                    resolve(JSON.parse(text));
-                } catch {
-                    resolve(text);
-                }
-            });
-    });
-}
-
 function toast(message, success) {
     bulmaToast.toast({
         message: `<span class="icon"><i class="fas fa-${success ? 'check' : 'exclamation'}"></i></span> ${message}`,
@@ -114,7 +66,6 @@
     return fieldErrors;
 }
 
->>>>>>> dcc17c6e
 function downloadReport(endpoint, filename, data = {}) {
     function downloadObjectAsJson(data) {
         stream('Downloading report: ' + filename);
@@ -152,7 +103,6 @@
     (conditions) ?
         updateButtonState(selector, 'valid') :
         updateButtonState(selector, 'invalid');
-<<<<<<< HEAD
 }
 
 function updateButtonState(selector, state) {
@@ -161,16 +111,6 @@
         $(selector).attr('class', 'button-notready atomic-button');
 }
 
-=======
-}
-
-function updateButtonState(selector, state) {
-    (state === 'valid') ?
-        $(selector).attr('class', 'button-success atomic-button') :
-        $(selector).attr('class', 'button-notready atomic-button');
-}
-
->>>>>>> dcc17c6e
 function stream(msg, speak = false) {
     let streamer = $('#streamer');
     if (streamer.text() != msg) {
