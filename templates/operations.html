--- conflicted
+++ resolved
@@ -15,22 +15,6 @@
 
         <div>
             <div x-bind:class="isOperationsControlsExpanded ? '' : 'columns'">
-<<<<<<< HEAD
-                <div class="is-flex-direction-column"
-                     x-bind:class="isOperationsControlsExpanded ? '' : 'column is-half pb-0'">
-                    <div class="columns">
-                        <div x-bind:class="isOperationsControlsExpanded ? 'is-one-fifth' : ''"
-                             class="column is-flex is-justify-content-space-between is-flex-direction-column">
-                            <div class="is-flex is-align-items-center filter-search-box">
-                                <i class="fas fa-search"></i>
-                                <input class="input is-small"
-                                       id="op-search"
-                                       placeholder="Operation name"
-                                       x-ref="search"
-                                       x-on:keyup="filterOperations($el.value)">
-                                <i class="fas fa-times"
-                                   x-on:click="filterOperations(''); searchInput = ''; $refs.search.value=''"></i>
-=======
                 <div class="is-flex-direction-column" x-bind:class="isOperationsControlsExpanded ? '' : 'column is-half pb-0'">
                     <div class="pl-0 is-flex is-align-content-flex-start">
                         <div x-bind:class="isOperationsControlsExpanded ? 'is-one-fifth' : ''">
@@ -43,7 +27,7 @@
                                         x-on:keyup="filterOperations($el.value)">
                                     <span class="icon is-small is-left">
                                         <i class="fas fa-search"></i>
-                                    </span>                               
+                                    </span>
                                 </div>
                                 <div class="control">
                                     <a class="button is-small" x-on:click="filterOperations(''); searchInput = ''; $refs.search.value=''">
@@ -52,7 +36,6 @@
                                         </span>
                                     </a>
                                 </div>
->>>>>>> e4f87ec4
                             </div>
                         </div>
                         <div>&nbsp;&nbsp;</div>
