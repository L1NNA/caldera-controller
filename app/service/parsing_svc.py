import plugins.stockpile.parsers.standard_parsers as parsers
import plugins.stockpile.parsers.mimikatz_parser as mimikatz_parser
from base64 import b64decode
from datetime import datetime


class ParsingService:

    def __init__(self, data_svc):
        self.data_svc = data_svc

    async def parse_facts(self, operation):
        sql = 'SELECT b.id, b.ability, a.output, a.link_id FROM core_result a inner join core_chain b on a.link_id=b.id ' \
              'where b.op_id = %s and a.parsed is null;' % operation['id']
        op_source = await self.data_svc.dao.get('core_source', dict(name=operation['name']))
        for x in await self.data_svc.dao.raw_select(sql):
            parser = await self.data_svc.dao.get('core_parser', dict(ability=x['ability']))
            if parser:
                if parser[0]['name'] == 'json':
                    matched_facts = parsers._json(parser[0], b64decode(x['output']).decode('utf-8'))
                elif parser[0]['name'] == 'line':
<<<<<<< HEAD
                    matched_facts = parsers._line(parser[0], b64decode(x['output']).decode('utf-8'))
                elif parser[0]['name'] == 'parse_mimikatz':
                    matched_facts = mimikatz_parser._parse_mimikatz(b64decode(x['output']).decode('utf-8'))
=======
                    matched_facts = self._line(parser[0], b64decode(x['output']).decode('utf-8'))
                elif parser[0]['name'] == 'parse_mimikatz':
                    matched_facts = self._parse_mimikatz(b64decode(x['output']).decode('utf-8'))
>>>>>>> 5692df90
                else:
                    matched_facts = parsers._regex(parser[0], b64decode(x['output']).decode('utf-8'))

                # save facts to DB
                for match in matched_facts:
                    if not any(f['property'] == match['fact'] and f['value'] == match['value'] and f['blacklist'] for f in
                               operation['facts']):
                        await self.data_svc.create_fact(
                            source_id=op_source[0]['id'], link_id=x['id'], property=match['fact'], value=match['value'],
                            set_id=match['set_id'], score=1, blacklist=0
                        )

                # mark result as parsed
                update = dict(parsed=datetime.now().strftime('%Y-%m-%d %H:%M:%S'))
<<<<<<< HEAD
                await self.data_svc.dao.update('core_result', key='link_id', value=x['link_id'], data=update)
=======
                await self.data_svc.dao.update('core_result', key='link_id', value=x['link_id'], data=update)

    """ PRIVATE """

    @staticmethod
    def _json(parser, blob):
        matched_facts = []
        if blob:
            structured = json.loads(blob)
            if isinstance(structured, (list,)):
                for i, entry in enumerate(structured):
                    matched_facts.append((dict(fact=parser['property'], value=entry.get(parser['script']), set_id=i)))
            elif isinstance(structured, (dict,)):
                dict_match = parser['script']
                dict_match = dict_match.split(',')
                match = structured
                for d in dict_match:
                    match = match[d]
                matched_facts.append((dict(fact=parser['property'],value = match,set_id=0)))
            else:
                matched_facts.append((dict(fact=parser['property'], value =structured[parser['script']],set_id=0)))
        return matched_facts

    @staticmethod
    def _regex(parser, blob):
        matched_facts = []
        for i, v in enumerate([m for m in re.findall(parser['script'], blob)]):
            matched_facts.append(dict(fact=parser['property'], value=v, set_id=i))
        return matched_facts

    @staticmethod
    def _line(parser, blob):
        return [dict(fact=parser['property'], value=f.strip(), set_id=0) for f in blob.split('\n') if f]

    @staticmethod
    def _parse_mimikatz(blob):
        set_id = 0
        matched_facts = []
        list_lines = blob.split('\n')
        for i, line in enumerate(list_lines):
            if 'Username' in line and '(null)' not in line:
                username_fact = dict(fact='host.user.name', value= line.split(':')[1].strip(), set_id=set_id)
                if 'Password' in list_lines[i + 2] and '(null)' not in list_lines[i+2]:
                    password_fact = dict(fact='host.user.password', value=list_lines[i+2].split(':')[1].strip(), set_id=set_id)
                    matched_facts.append(password_fact)
                    matched_facts.append(username_fact)
                set_id+=1
        return matched_facts
>>>>>>> 5692df90
<|MERGE_RESOLUTION|>--- conflicted
+++ resolved
@@ -19,15 +19,9 @@
                 if parser[0]['name'] == 'json':
                     matched_facts = parsers._json(parser[0], b64decode(x['output']).decode('utf-8'))
                 elif parser[0]['name'] == 'line':
-<<<<<<< HEAD
                     matched_facts = parsers._line(parser[0], b64decode(x['output']).decode('utf-8'))
                 elif parser[0]['name'] == 'parse_mimikatz':
                     matched_facts = mimikatz_parser._parse_mimikatz(b64decode(x['output']).decode('utf-8'))
-=======
-                    matched_facts = self._line(parser[0], b64decode(x['output']).decode('utf-8'))
-                elif parser[0]['name'] == 'parse_mimikatz':
-                    matched_facts = self._parse_mimikatz(b64decode(x['output']).decode('utf-8'))
->>>>>>> 5692df90
                 else:
                     matched_facts = parsers._regex(parser[0], b64decode(x['output']).decode('utf-8'))
 
@@ -42,55 +36,4 @@
 
                 # mark result as parsed
                 update = dict(parsed=datetime.now().strftime('%Y-%m-%d %H:%M:%S'))
-<<<<<<< HEAD
                 await self.data_svc.dao.update('core_result', key='link_id', value=x['link_id'], data=update)
-=======
-                await self.data_svc.dao.update('core_result', key='link_id', value=x['link_id'], data=update)
-
-    """ PRIVATE """
-
-    @staticmethod
-    def _json(parser, blob):
-        matched_facts = []
-        if blob:
-            structured = json.loads(blob)
-            if isinstance(structured, (list,)):
-                for i, entry in enumerate(structured):
-                    matched_facts.append((dict(fact=parser['property'], value=entry.get(parser['script']), set_id=i)))
-            elif isinstance(structured, (dict,)):
-                dict_match = parser['script']
-                dict_match = dict_match.split(',')
-                match = structured
-                for d in dict_match:
-                    match = match[d]
-                matched_facts.append((dict(fact=parser['property'],value = match,set_id=0)))
-            else:
-                matched_facts.append((dict(fact=parser['property'], value =structured[parser['script']],set_id=0)))
-        return matched_facts
-
-    @staticmethod
-    def _regex(parser, blob):
-        matched_facts = []
-        for i, v in enumerate([m for m in re.findall(parser['script'], blob)]):
-            matched_facts.append(dict(fact=parser['property'], value=v, set_id=i))
-        return matched_facts
-
-    @staticmethod
-    def _line(parser, blob):
-        return [dict(fact=parser['property'], value=f.strip(), set_id=0) for f in blob.split('\n') if f]
-
-    @staticmethod
-    def _parse_mimikatz(blob):
-        set_id = 0
-        matched_facts = []
-        list_lines = blob.split('\n')
-        for i, line in enumerate(list_lines):
-            if 'Username' in line and '(null)' not in line:
-                username_fact = dict(fact='host.user.name', value= line.split(':')[1].strip(), set_id=set_id)
-                if 'Password' in list_lines[i + 2] and '(null)' not in list_lines[i+2]:
-                    password_fact = dict(fact='host.user.password', value=list_lines[i+2].split(':')[1].strip(), set_id=set_id)
-                    matched_facts.append(password_fact)
-                    matched_facts.append(username_fact)
-                set_id+=1
-        return matched_facts
->>>>>>> 5692df90
