import asyncio
import logging
import uuid
from base64 import b64decode
from datetime import datetime
from importlib import import_module

import marshmallow as ma

from app.objects.c_ability import Ability, AbilitySchema
from app.objects.secondclass.c_executor import Executor, ExecutorSchema
from app.objects.secondclass.c_fact import Fact, FactSchema
from app.objects.secondclass.c_relationship import RelationshipSchema
from app.objects.secondclass.c_visibility import Visibility, VisibilitySchema
from app.utility.base_object import BaseObject
from app.utility.base_service import BaseService


NO_STATUS_SET = object()


class LinkSchema(ma.Schema):

    class Meta:
        unknown = ma.EXCLUDE

    id = ma.fields.String(missing='')
    paw = ma.fields.String()
    command = ma.fields.String()
    status = ma.fields.Integer(missing=-3)
    score = ma.fields.Integer(missing=0)
    jitter = ma.fields.Integer(missing=0)
    decide = ma.fields.DateTime(format='%Y-%m-%d %H:%M:%S')
    pin = ma.fields.Integer(missing=0)
    pid = ma.fields.String()
    facts = ma.fields.List(ma.fields.Nested(FactSchema()))
    relationships = ma.fields.List(ma.fields.Nested(RelationshipSchema()))
    used = ma.fields.List(ma.fields.Nested(FactSchema()))
    unique = ma.fields.String()
    collect = ma.fields.DateTime(format='%Y-%m-%d %H:%M:%S', default='')
    finish = ma.fields.String()
    ability = ma.fields.Nested(AbilitySchema())
    executor = ma.fields.Nested(ExecutorSchema())
    cleanup = ma.fields.Integer(missing=0)
    visibility = ma.fields.Nested(VisibilitySchema)
    host = ma.fields.String(missing=None)
    output = ma.fields.String()
    deadman = ma.fields.Boolean()

    @ma.pre_load()
    def fix_ability(self, link, **_):
        if 'ability' in link and isinstance(link['ability'], Ability):
            ability = link.pop('ability')
            link['ability'] = ability.schema.dump(ability)
        return link

    @ma.pre_load()
    def fix_executor(self, link, **_):
        if 'executor' in link and isinstance(link['executor'], Executor):
            executor = link.pop('executor')
            link['executor'] = executor.schema.dump(executor)
        return link

    @ma.post_load()
    def build_link(self, data, **_):
        return Link(**data)


class Link(BaseObject):

    schema = LinkSchema()
    display_schema = LinkSchema(exclude=['jitter'])
    load_schema = LinkSchema(exclude=['decide', 'pid', 'facts', 'unique', 'collect', 'finish', 'visibility',
                                      'output', 'used.unique'])

    RESERVED = dict(origin_link_id='#{origin_link_id}')

    EVENT_EXCHANGE = 'link'
    EVENT_QUEUE_STATUS_CHANGED = 'status_changed'

    @property
    def raw_command(self):
        return self.decode_bytes(self.command) if self.command else ''

    @property
    def unique(self):
        return self.hash('%s' % self.id)

    @property
    def pin(self):
        return self._pin

    @pin.setter
    def pin(self, p):
        self._pin = p

    @property
    def states(self):
        return dict(HIGH_VIZ=-5,
                    UNTRUSTED=-4,
                    EXECUTE=-3,
                    DISCARD=-2,
                    PAUSE=-1,
                    SUCCESS=0,
                    ERROR=1,
                    TIMEOUT=124)

<<<<<<< HEAD
    def __init__(self, command, paw, ability, executor, status=-3, score=0, jitter=0, cleanup=0, id='', pin=0,
=======
    @property
    def status(self):
        return self._status

    @status.setter
    def status(self, value):
        previous_status = getattr(self, '_status', NO_STATUS_SET)

        self._status = value

        if previous_status is NO_STATUS_SET:
            return

        if previous_status == value:
            return

        self._emit_status_change_event(
            from_status=previous_status,
            to_status=value
        )

    @classmethod
    def is_global_variable(cls, variable):
        return variable in cls.RESERVED

    def __init__(self, command, paw, ability, status=-3, score=0, jitter=0, cleanup=0, id='', pin=0,
>>>>>>> f4fe3c91
                 host=None, deadman=False, used=None, relationships=None):
        super().__init__()
        self.id = str(id)
        self.command = command
        self.command_hash = None
        self.paw = paw
        self.host = host
        self.cleanup = cleanup
        self.ability = ability
        self.executor = executor
        self.status = status
        self.score = score
        self.jitter = jitter
        self.decide = datetime.now()
        self.pid = None
        self.collect = None
        self.finish = None
        self.facts = []
        self.relationships = relationships if relationships else []
        self.used = used if used else []
        self.visibility = Visibility()
        self._pin = pin
        self.output = False
        self.deadman = deadman

    def __eq__(self, other):
        if isinstance(other, Link):
            return other.paw == self.paw and other.ability.ability_id == self.ability.ability_id \
                   and other.used == self.used
        return False

    async def parse(self, operation, result):
        if self.status != 0:
            return
        for parser in self.executor.parsers:
            source_facts = operation.source.facts if operation else []
            try:
                relationships = await self._parse_link_result(result, parser, source_facts)
                await self._update_scores(operation, increment=len(relationships))
                await self._create_relationships(relationships, operation)
            except Exception as e:
                logging.getLogger('link').debug('error in %s while parsing ability %s: %s'
                                                % (parser.module, self.ability.ability_id, e))

    def apply_id(self, host):
        self.id = str(uuid.uuid4())
        self.host = host
        self.replace_origin_link_id()

    def can_ignore(self):
        return self.status in [self.states['DISCARD'], self.states['HIGH_VIZ']]

    def replace_origin_link_id(self):
        decoded_cmd = self.decode_bytes(self.command)
        self.command = self.encode_string(decoded_cmd.replace(self.RESERVED['origin_link_id'], self.id))

    """ PRIVATE """

    def _emit_status_change_event(self, from_status, to_status):
        event_svc = BaseService.get_service('event_svc')

        task = asyncio.get_event_loop().create_task(
            event_svc.fire_event(
                exchange=Link.EVENT_EXCHANGE,
                queue=Link.EVENT_QUEUE_STATUS_CHANGED,
                link=self.id,
                from_status=from_status,
                to_status=to_status
            )
        )

        return task

    async def _parse_link_result(self, result, parser, source_facts):
        blob = b64decode(result).decode('utf-8')
        parser_info = dict(module=parser.module, used_facts=self.used, mappers=parser.parserconfigs,
                           source_facts=source_facts)
        p_inst = await self._load_module('Parser', parser_info)
        return p_inst.parse(blob=blob)

    @staticmethod
    async def _load_module(module_type, module_info):
        module = import_module(module_info['module'])
        return getattr(module, module_type)(module_info)

    async def _create_relationships(self, relationships, operation):
        for relationship in relationships:
            await self._save_fact(operation, relationship.source, relationship.score)
            await self._save_fact(operation, relationship.target, relationship.score)
            if all((relationship.source.trait, relationship.edge)):
                self.relationships.append(relationship)

    async def _save_fact(self, operation, fact, score):
        all_facts = operation.all_facts() if operation else self.facts
        if all([fact.trait, fact.value]) and await self._is_new_fact(fact, all_facts):
            self.facts.append(Fact(trait=fact.trait, value=fact.value, score=score, collected_by=self.paw,
                                   technique_id=self.ability.technique_id))

    async def _is_new_fact(self, fact, facts):
        return all(not self._fact_exists(fact, f) or self._is_new_host_fact(fact, f) for f in facts)

    @staticmethod
    def _fact_exists(new_fact, fact):
        return new_fact.trait == fact.trait and new_fact.value == fact.value

    def _is_new_host_fact(self, new_fact, fact):
        return new_fact.trait[:5] == 'host.' and self.paw != fact.collected_by

    async def _update_scores(self, operation, increment):
        for uf in self.used:
            all_facts = operation.all_facts() if operation else self.facts
            for found_fact in all_facts:
                if found_fact.unique == uf.unique:
                    found_fact.score += increment
                    break<|MERGE_RESOLUTION|>--- conflicted
+++ resolved
@@ -105,9 +105,6 @@
                     ERROR=1,
                     TIMEOUT=124)
 
-<<<<<<< HEAD
-    def __init__(self, command, paw, ability, executor, status=-3, score=0, jitter=0, cleanup=0, id='', pin=0,
-=======
     @property
     def status(self):
         return self._status
@@ -133,8 +130,7 @@
     def is_global_variable(cls, variable):
         return variable in cls.RESERVED
 
-    def __init__(self, command, paw, ability, status=-3, score=0, jitter=0, cleanup=0, id='', pin=0,
->>>>>>> f4fe3c91
+    def __init__(self, command, paw, ability, executor, status=-3, score=0, jitter=0, cleanup=0, id='', pin=0,
                  host=None, deadman=False, used=None, relationships=None):
         super().__init__()
         self.id = str(id)
