from aiohttp import web


def make_app(services):
    from .responses import json_request_validation_middleware
    from .security import authentication_required_middleware_factory

    app = web.Application(
        middlewares=[
            authentication_required_middleware_factory(services['auth_svc']),
            json_request_validation_middleware
        ]
    )

    from .handlers.health_api import HealthApi
    HealthApi(services).add_routes(app)

    from .handlers.config_api import ConfigApi
    ConfigApi(services).add_routes(app)

    from .handlers.planner_api import PlannerApi
    PlannerApi(services).add_routes(app)

    from .handlers.fact_source_api import FactSourceApi
    FactSourceApi(services).add_routes(app)

    from .handlers.objective_api import ObjectiveApi
    ObjectiveApi(services).add_routes(app)

    from .handlers.adversary_api import AdversaryApi
    AdversaryApi(services).add_routes(app)

    from .handlers.agent_api import AgentApi
    AgentApi(services).add_routes(app)

<<<<<<< HEAD
    from .handlers.operation_api import OperationApi
    OperationApi(services).add_routes(app)
=======
    from .handlers.obfuscator_api import ObfuscatorApi
    ObfuscatorApi(services).add_routes(app)
>>>>>>> ff68cce0

    return app<|MERGE_RESOLUTION|>--- conflicted
+++ resolved
@@ -33,12 +33,10 @@
     from .handlers.agent_api import AgentApi
     AgentApi(services).add_routes(app)
 
-<<<<<<< HEAD
     from .handlers.operation_api import OperationApi
     OperationApi(services).add_routes(app)
-=======
+
     from .handlers.obfuscator_api import ObfuscatorApi
     ObfuscatorApi(services).add_routes(app)
->>>>>>> ff68cce0
 
     return app